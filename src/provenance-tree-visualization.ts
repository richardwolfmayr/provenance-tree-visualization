--- conflicted
+++ resolved
@@ -1,74 +1,44 @@
-import * as d3 from 'd3';
-import { HierarchyPointNode } from 'd3';
+import { Output } from "@angular/core";
 import {
-  ProvenanceNode,
+  isStateNode,
   ProvenanceGraphTraverser,
-  isStateNode,
-  ProvenanceGraph,
-  RootNode,
-  StateNode
-} from '@visualstorytelling/provenance-core';
-import { Output } from '@angular/core';
-import gratzl, { IHierarchyPointNodeWithMaxDepth } from './gratzl';
+  ProvenanceNode
+} from "@visualstorytelling/provenance-core";
+import * as d3 from "d3";
+import { HierarchyPointNode } from "d3";
+import gratzl, { IHierarchyPointNodeWithMaxDepth } from "./gratzl";
 
 type D3SVGSelection = d3.Selection<SVGElement, any, null, undefined>;
-<<<<<<< HEAD
 type ITreeNodes = Array<IHierarchyPointNodeWithMaxDepth<ProvenanceNode>>;
 interface ITask {
   taskId: number;
   taskName: string;
   taskNodes: ITreeNodes;
 }
-=======
-
-export enum GroupMode {
-  NONE, INTENT
-}
-
-function getNodeIntent(node: ProvenanceNode): string {
-  if (isStateNode(node) && node.action && node.action.metadata && node.action.metadata.userIntent) {
-    return node.action.metadata.userIntent;
-  }
-  return 'none';
-}
-
-function isKeyNode(node: ProvenanceNode): boolean {
-  if (!isStateNode(node) || node.children.length === 0 || node.children.length > 1 || node.parent.children.length > 1 ||
-      (node.children.length === 1 && getNodeIntent(node) !== getNodeIntent(node.children[0]))) {
-      return true;
-    }
-    return false;
-}
-
->>>>>>> 0822d42d
 export class ProvenanceTreeVisualization {
   public taskId = 1;
   public checkBoxList = [this.taskId];
   public taskList: ITask[] = [
     {
       taskId: this.taskId,
-      taskName: 'Task' + this.taskId,
-      taskNodes: [],
-    },
+      taskName: "Task" + this.taskId,
+      taskNodes: []
+    }
   ];
   private traverser: ProvenanceGraphTraverser;
   private svg: D3SVGSelection;
-<<<<<<< HEAD
   private treeNodes: ITreeNodes = [];
 
   private currentIndex = 0;
-=======
-  private groupMode: GroupMode = GroupMode.INTENT;
->>>>>>> 0822d42d
 
   private checkBoxY = 0;
   constructor(traverser: ProvenanceGraphTraverser, elm: HTMLDivElement) {
     this.traverser = traverser;
 
-    this.svg = (d3.select(elm).append('svg') as D3SVGSelection)
-      .attr('viewBox', '-10 -10 130 130')
-      .attr('style', 'width: 100%; height: 100%');
-    traverser.graph.on('currentChanged', () => this.update());
+    this.svg = (d3.select(elm).append("svg") as D3SVGSelection)
+      .attr("viewBox", "-10 -10 130 130")
+      .attr("style", "width: 100%; height: 100%");
+    traverser.graph.on("currentChanged", () => this.update());
     this.onChange = this.onChange.bind(this);
     this.update();
   }
@@ -96,8 +66,8 @@
       newTaskNodes.splice(0, this.currentIndex + 1);
       const task = {
         taskId: this.taskId,
-        taskName: 'Task' + this.taskId,
-        taskNodes: newTaskNodes,
+        taskName: "Task" + this.taskId,
+        taskNodes: newTaskNodes
       };
       this.taskList.push(task);
       newTaskNodes.forEach(
@@ -109,28 +79,28 @@
               node.data.action.metadata = { taskId: this.taskId };
             }
           }
-        },
+        }
       );
 
       // this.taskList.push(task);
     }
     this.treeNodes.forEach((node, index) => {
       if (node.data.id === this.traverser.graph.current.id) {
-        console.log('Nodes from index', index);
+        console.log("Nodes from index", index);
         this.currentIndex = index;
       }
     });
 
     this.taskId += 1;
     this.checkBoxList.push(this.taskId);
-    console.log('TaskList', this.taskList);
+    console.log("TaskList", this.taskList);
   }
   public update() {
     const treeRoot = d3.hierarchy(this.traverser.graph.root);
     const treeLayout = gratzl<ProvenanceNode>().size([100 / 2, 100]);
 
     let layoutCurrentNode = treeRoot;
-    treeRoot.each((node) => {
+    treeRoot.each(node => {
       if (node.data === this.traverser.graph.current) {
         layoutCurrentNode = node;
       }
@@ -140,118 +110,71 @@
     this.treeNodes = tree.descendants();
 
     const oldNodes = this.svg
-      .selectAll('g.node')
-<<<<<<< HEAD
+      .selectAll("g.node")
       .data(this.treeNodes, (d: any) => d.data.id as any);
-=======
-      .data(treeNodes, (d: any) => (<ProvenanceNode>d.data).id as any);
->>>>>>> 0822d42d
 
     const newNodes = oldNodes
       .enter()
-      .append('g')
-      .attr('class', 'node')
-      .attr('transform', (d: any) => `translate(${d.x}, ${d.y})`)
-      .on('click', (d) => this.traverser.toStateNode(d.data.id));
-<<<<<<< HEAD
+      .append("g")
+      .attr("class", "node")
+      .attr("transform", (d: any) => `translate(${d.x}, ${d.y})`)
+      .on("click", d => this.traverser.toStateNode(d.data.id));
 
-    newNodes.append('circle').attr('r', 2);
-=======
-    
-    newNodes
-      .append('circle')
-      .attr('r', 2);
->>>>>>> 0822d42d
+    newNodes.append("circle").attr("r", 2);
 
     newNodes
-      .append('text')
-      .text((d) => (isStateNode(d.data) ? d.data.label : ''))
-      .attr('style', 'font-size: 6px')
-      .attr('x', 7)
-      .attr('y', 3);
+      .append("text")
+      .text(d => (isStateNode(d.data) ? d.data.label : ""))
+      .attr("style", "font-size: 6px")
+      .attr("x", 7)
+      .attr("y", 3);
 
-<<<<<<< HEAD
     newNodes
       .merge(oldNodes)
-      .attr('class', 'node')
-=======
-    const updateNodes = newNodes.merge(oldNodes);
+      .attr("class", "node")
+      .filter((d: any) => d.xOffset === 0)
+      .attr("class", "node branch-active")
+      .filter((d: any) => d.data === this.traverser.graph.current)
+      .attr("class", "node branch-active node-active");
 
-    updateNodes
-      .select('circle')
-      .attr('class', (d: any) => {
-        let classString = '';
-        if (isKeyNode(d.data)) {
-          classString += ' keynode';
-        }
-        classString += ' intent_' + getNodeIntent(d.data);
-
-        return classString;
-      });
-
-    updateNodes
-      .select('text')
-      .attr('visibility', (d: any) => { 
-        if(d.xOffset === 0) { 
-          return 'visible';
-        } else {
-          return 'hidden';
-        }
-      })
-
-    updateNodes
->>>>>>> 0822d42d
-      .filter((d: any) => d.xOffset === 0)
-      .attr('class', 'node branch-active')
-      .filter((d: any) => d.data === this.traverser.graph.current)
-      .attr('class', 'node branch-active node-active');
-
-<<<<<<< HEAD
     newNodes
       .merge(oldNodes)
-=======
-    updateNodes
->>>>>>> 0822d42d
       .transition()
       .duration(500)
-      .attr('transform', (d: any) => `translate(${d.x}, ${d.y})`);
+      .attr("transform", (d: any) => `translate(${d.x}, ${d.y})`);
 
     const linkPath = ({
       source,
-      target,
+      target
     }: {
       source: HierarchyPointNode<ProvenanceNode>;
       target: HierarchyPointNode<ProvenanceNode>;
     }) => {
       const [s, t] = [source, target];
       // tslint:disable-next-line
-<<<<<<< HEAD
       return `M${s.x},${s.y}C${s.x},${(s.y + t.y) / 2} ${t.x},${(s.y + t.y) /
         2} ${t.x},${t.y}`;
-=======
-      return `M${s.x},${s.y}C${s.x},${(s.y + t.y) / 2} ${t.x},${(s.y + t.y) / 2} ${t.x},${t.y}`;
->>>>>>> 0822d42d
     };
 
     const oldLinks = this.svg
-      .selectAll('path.link')
+      .selectAll("path.link")
       .data(tree.links(), (d: any) => d.target.data.id);
 
     const newLinks = oldLinks
       .enter()
-      .insert('path', 'g')
-      .attr('d', linkPath);
+      .insert("path", "g")
+      .attr("d", linkPath);
 
     oldLinks
       .merge(newLinks)
-      .attr('class', 'link')
+      .attr("class", "link")
       .filter((d: any) => d.target.xOffset === 0)
-      .attr('class', 'link active');
+      .attr("class", "link active");
 
     oldLinks
       .merge(newLinks)
       .transition()
       .duration(500)
-      .attr('d', linkPath);
+      .attr("d", linkPath);
   }
 }